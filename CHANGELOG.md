# Changelog

All notable changes to this project will be documented in this file.

The format is based on [Keep a Changelog](https://keepachangelog.com), and this project adheres to [Semantic Versioning](https://semver.org).

<<<<<<< HEAD
## [Unreleased]
=======
## [1.1.1] - 2020-07-29

### Fixed

- Name of the environment variable missing from the default replacement dictionary for the versions of the projects.
>>>>>>> 09e18aee

## [1.1.0] - 2020-07-29

### Added

- Ability to use environment variables in the version of the project.

## [1.0.0] - 2020-07-27

### Added

- Note about ending supporting Python 2.7 at some point in the future.

### Fixed

- Formatting of some entries in the changelog.

## [1.0.0-rc.1] - 2020-05-17

### Added

- Helper module for the dependencies’ `should_install` functions.

### Changed

- Structure of the function used to perform actions common to different runs of the scripts.
- Structure of the composing mode module to be split up into more functions.
- Two functions for copying Windows libraries in SDL dependency module into one.

## [0.15.0] - 2020-05-13

### Added

- Support for generating code coverage data from the tests.
- Support for using X virtual frame buffer with the code coverage target.
- Installation of the Doxygen documentation to a directory for easier reading.

### Changed

- In-tree build to have all of the directories in tree.

### Fixed

- Lua trying to build for macOS on Linux when using Unix Makefiles build generator.

### Removed

- Command line options for setting the names of the loggers and windows of Obliging Ode and Unsung Anthem.
- Support for specifying the source root by using `$ODE_SOURCE_ROOT`.

## [0.14.7] - 2020-05-09

### Added

- Support for the CMake option for indicating that the compilation of the binaries will be skipped.

## [0.14.6] - 2020-05-09

### Fixed

- Missing links in the changelog.

## [0.14.5] - 2020-05-09

### Fixed

- Script attempting to install binaries when the build is skipped.

## [0.14.4] - 2020-05-09

### Changed

- Printing of the Linux distribution at the beginning to be simpler.

## [0.14.3] - 2020-05-09

### Fixed

- Missing links in the changelog.

## [0.14.2] - 2020-05-09

### Fixed

- Host target option missing for printing the current system when running the script in preset mode.

## [0.14.1] - 2020-05-09

### Added

- Printing of the current platform at the beginning of the run.

### Fixed

- Check of the Linux distribution at the beginning of the LLVM installation.

## [0.14.0] - 2020-05-09

### Added

- Copying of launching scripts from the project directory to the destination directory.

## [0.13.4] - 2020-05-09

### Fixed

- Version [0.13.3] in the changelog.

## [0.13.3] - 2020-05-09

### Added

- Command line option to skip build.

### Changed

- Linter options’ location to the common options with other similar build options.

### Removed

- Option to only run the linter.

## [0.13.2] - 2020-05-09

### Changed

- Version of LLVM to 10.0.0.
- Downloads the LLVM to only support GitHub releases.
- Installation of clang-tidy to only happen when linter is actually needed.

## [0.13.1] - 2020-05-09

### Fixed

- Incorrect names and URLs of the LLVM assets.

## [0.13.0] - 2020-05-09

### Added

- Option to copy the build binaries to a directory instead of archiving them as it is useful on CI for example.
- Dependency on `distro` for resolving the Linux distribution for LLVM installation.
- Support installing the LLVM tools on macOS and Ubuntu if they are not found on the system.

### Changed

- Required parameters of the tool installation functions to one object instead of passing many different parameters.
- Required parameters of the dependency installation functions to one object instead of passing many different parameters.
- Version of Ninja to 1.10.0.
- All platform names to lower case.
- Build variant in the directory names to lower case.
- CMake generator in the directory names to lower case.

## [0.12.0] - 2020-04-25

### Added

- cxxotps as supported dependency.

### Removed

- Clara as supported dependency.

## [0.11.0] - 2020-04-19

### Added

- This changelog file for documenting changes to the project.
- Shell utility for changing file permissions.
- Support for linting Obliging Ode and Unsung Anthem with `clang-tidy`.
- Dependency on `PyYAML` for `clang-tidy` to be able to export diagnostics.
- Code of conduct and contributing guidelines.
- Templates for creating issues and pull requests and list of code owners for GitHub.

## [0.10.3] - 2020-04-13

- No changelog available.

## [0.10.2] - 2020-03-20

- No changelog available.

## [0.10.1] - 2020-03-20

- No changelog available.

## [0.10.0] - 2020-03-20

- No changelog available.

## [0.9.0] - 2020-03-18

- No changelog available.

## [0.8.0] - 2020-03-18

- No changelog available.

## [0.7.6] - 2020-03-15

- No changelog available.

## [0.7.5] - 2020-03-15

- No changelog available.

## [0.7.4] - 2020-03-15

- No changelog available.

## [0.7.3] - 2020-03-15

- No changelog available.

## [0.7.2] - 2020-03-15

- No changelog available.

## [0.7.1] - 2020-03-15

- No changelog available.

## [0.7.0] - 2020-03-15

- No changelog available.

## [0.6.0] - 2020-02-29

- No changelog available.

## [0.5.4] - 2020-02-16

- No changelog available.

## [0.5.3] - 2020-02-16

- No changelog available.

## [0.5.2] - 2020-02-16

- No changelog available.

## [0.5.1] - 2020-02-16

- No changelog available.

## [0.5.0] - 2020-02-15

- No changelog available.

## [0.4.5] - 2019-12-26

- No changelog available.

## [0.4.4] - 2019-12-26

- No changelog available.

## [0.4.3] - 2019-12-26

- No changelog available.

## [0.4.2] - 2019-12-26

- No changelog available.

## [0.4.1] - 2019-12-26

- No changelog available.

## [0.4.0] - 2019-12-26

- No changelog available.

## [0.4.0-rc.6] - 2019-12-26

- No changelog available.

## [0.4.0-rc.5] - 2019-12-26

- No changelog available.

## [0.4.0-rc.4] - 2019-12-26

- No changelog available.

## [0.4.0-rc.3] - 2019-12-26

- No changelog available.

## [0.4.0-rc.2] - 2019-12-25

- No changelog available.

## [0.4.0-rc.1] - 2019-12-25

- No changelog available.

## [0.3.0] - 2018-04-08

- No changelog available.

## [0.3.0-dev.16] - 2018-03-27

- No changelog available.

## [0.3.0-dev.15] - 2018-03-27

- No changelog available.

## [0.3.0-dev.14] - 2018-03-27

- No changelog available.

## [0.3.0-dev.13] - 2018-03-27

- No changelog available.

## [0.3.0-dev.12] - 2018-03-27

- No changelog available.

## [0.3.0-dev.11] - 2018-03-27

- No changelog available.

## [0.3.0-dev.10] - 2018-03-27

- No changelog available.

## [0.3.0-dev.9] - 2018-03-27

- No changelog available.

## [0.3.0-alpha.3] - 2018-03-27

- No changelog available.

## [0.3.0-alpha.2] - 2018-03-27

- No changelog available.

## [0.3.0-alpha.1] - 2018-03-27

- No changelog available.

## [0.3.0-dev.8] - 2018-03-27

- No changelog available.

## [0.3.0-dev.7] - 2018-03-27

- No changelog available.

## [0.3.0-dev.6] - 2018-03-26

- No changelog available.

## [0.3.0-dev.5] - 2018-03-26

- No changelog available.

## [0.3.0-dev.4] - 2018-03-26

- No changelog available.

## [0.3.0-dev.3] - 2018-03-26

- No changelog available.

## [0.3.0-dev.2] - 2018-03-26

- No changelog available.

## [0.3.0-dev.1] - 2018-03-26

- No changelog available.

## [0.2.5] - 2018-03-25

- No changelog available.

## [0.2.4] - 2018-03-25

- No changelog available.

## [0.2.3] - 2018-03-25

- No changelog available.

## [0.2.2] - 2018-03-25

- No changelog available.

## [0.2.1] - 2018-03-25

- No changelog available.

## [0.2.0] - 2018-03-25

- No changelog available.

## [0.1.0] - 2018-03-25

- No changelog available.

[unreleased]: https://github.com/anttikivi/couplet-composer/compare/v1.1.0...HEAD
[1.1.0]: https://github.com/anttikivi/couplet-composer/compare/v1.0.0...v1.1.0
[1.0.0]: https://github.com/anttikivi/couplet-composer/compare/v1.0.0-rc.1...v1.0.0
[1.0.0-rc.1]: https://github.com/anttikivi/couplet-composer/compare/v0.15.0...v1.0.0-rc.1
[0.15.0]: https://github.com/anttikivi/couplet-composer/compare/v0.14.7...v0.15.0
[0.14.7]: https://github.com/anttikivi/couplet-composer/compare/v0.14.6...v0.14.7
[0.14.6]: https://github.com/anttikivi/couplet-composer/compare/v0.14.5...v0.14.6
[0.14.5]: https://github.com/anttikivi/couplet-composer/compare/v0.14.4...v0.14.5
[0.14.4]: https://github.com/anttikivi/couplet-composer/compare/v0.14.3...v0.14.4
[0.14.3]: https://github.com/anttikivi/couplet-composer/compare/v0.14.2...v0.14.3
[0.14.2]: https://github.com/anttikivi/couplet-composer/compare/v0.14.1...v0.14.2
[0.14.1]: https://github.com/anttikivi/couplet-composer/compare/v0.14.0...v0.14.1
[0.14.0]: https://github.com/anttikivi/couplet-composer/compare/v0.13.4...v0.14.0
[0.13.4]: https://github.com/anttikivi/couplet-composer/compare/v0.13.3...v0.13.4
[0.13.3]: https://github.com/anttikivi/couplet-composer/compare/v0.13.2...v0.13.3
[0.13.2]: https://github.com/anttikivi/couplet-composer/compare/v0.13.1...v0.13.2
[0.13.1]: https://github.com/anttikivi/couplet-composer/compare/v0.13.0...v0.13.1
[0.13.0]: https://github.com/anttikivi/couplet-composer/compare/v0.12.0...v0.13.0
[0.12.0]: https://github.com/anttikivi/couplet-composer/compare/v0.11.0...v0.12.0
[0.11.0]: https://github.com/anttikivi/couplet-composer/compare/v0.10.3...v0.11.0
[0.10.3]: https://github.com/anttikivi/couplet-composer/compare/v0.10.2...v0.10.3
[0.10.2]: https://github.com/anttikivi/couplet-composer/compare/v0.10.1...v0.10.2
[0.10.1]: https://github.com/anttikivi/couplet-composer/compare/v0.10.0...v0.10.1
[0.10.0]: https://github.com/anttikivi/couplet-composer/compare/v0.9.0...v0.10.0
[0.9.0]: https://github.com/anttikivi/couplet-composer/compare/v0.8.0...v0.9.0
[0.8.0]: https://github.com/anttikivi/couplet-composer/compare/v0.7.6...v0.8.0
[0.7.6]: https://github.com/anttikivi/couplet-composer/compare/v0.7.5...v0.7.6
[0.7.5]: https://github.com/anttikivi/couplet-composer/compare/v0.7.4...v0.7.5
[0.7.4]: https://github.com/anttikivi/couplet-composer/compare/v0.7.3...v0.7.4
[0.7.3]: https://github.com/anttikivi/couplet-composer/compare/v0.7.2...v0.7.3
[0.7.2]: https://github.com/anttikivi/couplet-composer/compare/v0.7.1...v0.7.2
[0.7.1]: https://github.com/anttikivi/couplet-composer/compare/v0.7.0...v0.7.1
[0.7.0]: https://github.com/anttikivi/couplet-composer/compare/v0.6.0...v0.7.0
[0.6.0]: https://github.com/anttikivi/couplet-composer/compare/v0.5.4...v0.6.0
[0.5.4]: https://github.com/anttikivi/couplet-composer/compare/v0.5.3...v0.5.4
[0.5.3]: https://github.com/anttikivi/couplet-composer/compare/v0.5.2...v0.5.3
[0.5.2]: https://github.com/anttikivi/couplet-composer/compare/v0.5.1...v0.5.2
[0.5.1]: https://github.com/anttikivi/couplet-composer/compare/v0.5.0...v0.5.1
[0.5.0]: https://github.com/anttikivi/couplet-composer/compare/0.4.5...0.5.0
[0.4.5]: https://github.com/anttikivi/couplet-composer/compare/0.4.4...0.4.5
[0.4.4]: https://github.com/anttikivi/couplet-composer/compare/0.4.3...0.4.4
[0.4.3]: https://github.com/anttikivi/couplet-composer/compare/0.4.2...0.4.3
[0.4.2]: https://github.com/anttikivi/couplet-composer/compare/0.4.1...0.4.2
[0.4.1]: https://github.com/anttikivi/couplet-composer/compare/0.4.0...0.4.1
[0.4.0]: https://github.com/anttikivi/couplet-composer/compare/0.4.0-rc.6...0.4.0
[0.4.0-rc.6]: https://github.com/anttikivi/couplet-composer/compare/0.4.0-rc.5...0.4.0-rc.6
[0.4.0-rc.5]: https://github.com/anttikivi/couplet-composer/compare/0.4.0-rc.4...0.4.0-rc.5
[0.4.0-rc.4]: https://github.com/anttikivi/couplet-composer/compare/0.4.0-rc.3...0.4.0-rc.4
[0.4.0-rc.3]: https://github.com/anttikivi/couplet-composer/compare/0.4.0-rc.2...0.4.0-rc.3
[0.4.0-rc.2]: https://github.com/anttikivi/couplet-composer/compare/0.4.0-rc.1...0.4.0-rc.2
[0.4.0-rc.1]: https://github.com/anttikivi/couplet-composer/compare/0.3.0...0.4.0-rc.1
[0.3.0]: https://github.com/anttikivi/couplet-composer/compare/0.3.0-dev.16...0.3.0
[0.3.0-dev.16]: https://github.com/anttikivi/couplet-composer/compare/0.3.0-dev.15...0.3.0-dev.16
[0.3.0-dev.15]: https://github.com/anttikivi/couplet-composer/compare/0.3.0-dev.14...0.3.0-dev.15
[0.3.0-dev.14]: https://github.com/anttikivi/couplet-composer/compare/0.3.0-dev.13...0.3.0-dev.14
[0.3.0-dev.13]: https://github.com/anttikivi/couplet-composer/compare/0.3.0-dev.12...0.3.0-dev.13
[0.3.0-dev.12]: https://github.com/anttikivi/couplet-composer/compare/0.3.0-dev.11...0.3.0-dev.12
[0.3.0-dev.11]: https://github.com/anttikivi/couplet-composer/compare/0.3.0-dev.10...0.3.0-dev.11
[0.3.0-dev.10]: https://github.com/anttikivi/couplet-composer/compare/0.3.0-dev.9...0.3.0-dev.10
[0.3.0-dev.9]: https://github.com/anttikivi/couplet-composer/compare/0.3.0-alpha.3...0.3.0-dev.9
[0.3.0-alpha.3]: https://github.com/anttikivi/couplet-composer/compare/0.3.0-alpha.2...0.3.0-alpha.3
[0.3.0-alpha.2]: https://github.com/anttikivi/couplet-composer/compare/0.3.0-alpha.1...0.3.0-alpha.2
[0.3.0-alpha.1]: https://github.com/anttikivi/couplet-composer/compare/0.3.0-dev.8...0.3.0-alpha.1
[0.3.0-dev.8]: https://github.com/anttikivi/couplet-composer/compare/0.3.0-dev.7...0.3.0-dev.8
[0.3.0-dev.7]: https://github.com/anttikivi/couplet-composer/compare/0.3.0-dev.6...0.3.0-dev.7
[0.3.0-dev.6]: https://github.com/anttikivi/couplet-composer/compare/0.3.0-dev.5...0.3.0-dev.6
[0.3.0-dev.5]: https://github.com/anttikivi/couplet-composer/compare/0.3.0-dev.4...0.3.0-dev.5
[0.3.0-dev.4]: https://github.com/anttikivi/couplet-composer/compare/0.3.0-dev.3...0.3.0-dev.4
[0.3.0-dev.3]: https://github.com/anttikivi/couplet-composer/compare/0.3.0-dev.2...0.3.0-dev.3
[0.3.0-dev.2]: https://github.com/anttikivi/couplet-composer/compare/0.3.0-dev.1...0.3.0-dev.2
[0.3.0-dev.1]: https://github.com/anttikivi/couplet-composer/compare/0.2.5...0.3.0-dev.1
[0.2.5]: https://github.com/anttikivi/couplet-composer/compare/0.2.4...0.2.5
[0.2.4]: https://github.com/anttikivi/couplet-composer/compare/0.2.3...0.2.4
[0.2.3]: https://github.com/anttikivi/couplet-composer/compare/0.2.2...0.2.3
[0.2.2]: https://github.com/anttikivi/couplet-composer/compare/0.2.1...0.2.2
[0.2.1]: https://github.com/anttikivi/couplet-composer/compare/0.2.0...0.2.1
[0.2.0]: https://github.com/anttikivi/couplet-composer/compare/0.1.0...0.2.0
[0.1.0]: https://github.com/anttikivi/couplet-composer/releases/tag/0.1.0<|MERGE_RESOLUTION|>--- conflicted
+++ resolved
@@ -4,15 +4,13 @@
 
 The format is based on [Keep a Changelog](https://keepachangelog.com), and this project adheres to [Semantic Versioning](https://semver.org).
 
-<<<<<<< HEAD
 ## [Unreleased]
-=======
+
 ## [1.1.1] - 2020-07-29
 
 ### Fixed
 
 - Name of the environment variable missing from the default replacement dictionary for the versions of the projects.
->>>>>>> 09e18aee
 
 ## [1.1.0] - 2020-07-29
 
