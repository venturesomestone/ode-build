--- conflicted
+++ resolved
@@ -1,192 +1,9 @@
 # Changelog
 
-All notable changes to this project is documented in this file.
+All notable changes to this project will be documented in this file.
 
 The format is based on [Keep a Changelog](https://keepachangelog.com), and this project adheres to [Semantic Versioning](https://semver.org).
 
-<<<<<<< HEAD
-## [1.9.0] - 2021-05-02
-
-### Deprecated
-
-- Command line argument `--coverage`.
-- Python versions older than 3.6.
-
-## [1.8.0] - 2021-04-12
-
-### Deprecated
-
-- Command line argument `--print-debug` as it will be replaced by `--verbose`.
-- Command line argument `--in-tree-build` as it will be removed in the next major version.
-- Command line arguments `--github-auth-file`, `--github-user-agent`, and `--github-api-token` as they’ll become obsolete in the next major version.
-- Command line arguments `--compiler-toolchain`, `--clang`, `--gcc`, `--msvc`, `--compiler-version`, `--host-cc`, `--host-cxx`, `--host-compiler`, `--host-msbuild`, `--clang-tidy-binary`, `--clang-apply-replacements-binary`, and `--enable-xvfb` as they’ll become obsolete in the next major version.
-- Command line argument `--opengl-version` as it will be replaced by a value in `product.json`.
-- Command line arguments `--ode-static-lib`, `--ode-shared-lib`, `--anthem-static-lib`, `--anthem-shared-lib`, and `--skip-build` as they’ll become obsolete in the next major version.
-- Command line argument `--export-linter-fixes` as it will be removed in the next major version.
-- Command line argument `--use-artefact-directory` as it will be removed in the next major version.
-- Command line arguments `--ode-binaries-name`, `--anthem-binaries-name`, `--anthem-artefacts-name`, and `--anthem-artifacts-name` as they’ll become obsolete in the next major version.
-- Command line arguments `--assertions` and `--no-assertions` as they will be removed in the next major version.
-- Command line argument `--developer-build` as it will be removed in the next major version.
-- Command line argument `--test-logging` as it will be removed in the next major version.
-
-## [1.7.6] - 2021-02-28
-
-### Fixed
-
-- Changelog links for `v1.7.5`.
-
-## [1.7.5] - 2021-02-28
-
-### Changed
-
-- Google Test to use the out-of-tree sources on Windows.
-
-## [1.7.4] - 2021-02-28
-
-### Fixed
-
-- Typo in the Google Test module return value.
-
-## [1.7.3] - 2021-02-28
-
-### Removed
-
-- Google Test sources being added as a subdirectory.
-
-## [1.7.2] - 2021-02-27
-
-### Fixed
-
-- Reading the SDL version when copying the library files after the build.
-
-## [1.7.1] - 2021-02-27
-
-### Added
-
-- List of the requirements to the manifest file.
-
-## [1.7.0] - 2021-02-27
-
-### Fixed
-
-- Command for uploading releases to the Python Package Index.
-
-## [1.6.0] - 2021-02-27
-
-### Fixed
-
-- Command for uploading releases to the Python Package Index.
-
-## [1.5.0] - 2021-02-26
-
-### Added
-
-- Version data to the `__version__.py` module.
-- Support for installing the project from the Python Package Index.
-
-### Changed
-
-- Warning about the end of the Python 2.7 to tell the exact version of Couplet Composer.
-- Arguments parser to parse only known arguments so that `pipenv` arguments don’t cause errors.
-
-### Deprecated
-
-- `ODE_BUILD_TEST` as it will be replaced by `COMPOSER_BUILD_TEST` in the next major version.
-- `ODE_TEST_BENCHMARKING` as it will be replaced by `COMPOSER_BUILD_BENCHMARK` in the next major version.
-- `ODE_BUILD_DOCS` as it will be replaced by `COMPOSER_BUILD_DOCS` in the next major version.
-- `ODE_CODE_COVERAGE` as it will be replaced by `COMPOSER_CODE_COVERAGE` in the next major version.
-- `ODE_DEVELOPER` as it will be replaced by `COMPOSER_DEVELOPER` in the next major version.
-- `ODE_CXX_VERSION` as it will be replaced by `COMPOSER_CPP_STD` in the next major version.
-- `ODE_DEPENDENCY_PREFIX` as it will be replaced by `COMPOSER_LOCAL_PREFIX` in the next major version.
-- `ODE_OPENGL_VERSION_MAJOR` as it will be replaced by `COMPOSER_OPENGL_VERSION_MAJOR` in the next major version.
-- `ODE_OPENGL_VERSION_MINOR` as it will be replaced by `COMPOSER_OPENGL_VERSION_MINOR` in the next major version.
-- `ODE_VERSION` as it will be replaced by `COMPOSER_ODE_VERSION` in the next major version.
-- `ANTHEM_VERSION` as it will be replaced by `COMPOSER_ANTHEM_VERSION` in the next major version.
-- `ODE_NAME` as it will be replaced by `COMPOSER_ODE_NAME` in the next major version.
-- `ANTHEM_NAME` as it will be replaced by `COMPOSER_ANTHEM_NAME` in the next major version.
-- `ODE_DEVELOPER` as it will be removed in the next major version.
-- `ODE_BUILD_STATIC` as it will be removed in the next major version.
-- `ODE_BUILD_SHARED` as it will be removed in the next major version.
-- `ANTHEM_BUILD_STATIC` as it will be removed in the next major version.
-- `ANTHEM_BUILD_SHARED` as it will be removed in the next major version.
-- `ODE_TEST_USE_NULL_SINK` as it will be removed in the next major version.
-- `ODE_DISABLE_GL_CALLS` as it will be removed in the next major version.
-- `ODE_SCRIPTS_BASE_DIRECTORY` as it will be removed in the next major version.
-
-### Removed
-
-- Text file where the script version was read from as it’s replaced by Python-only version resolving.
-
-## [1.4.4] - 2021-01-29
-
-### Fixed
-
-- Link of the unreleased changes in the changelog.
-
-## [1.4.3] - 2021-01-27
-
-### Added
-
-- Changelog entries for the older releases.
-
-### Fixed
-
-- Link of `v1.4.2` in the changelog.
-
-## [1.4.2] - 2021-01-17
-
-### Fixed
-
-- Logical operator that caused error when checking the dependencies from `product.json`.
-
-## [1.4.1] - 2021-01-17
-
-### Fixed
-
-- Wrong entries in `product.json` being read as dependencies.
-
-## [1.4.0] - 2021-01-16
-
-### Added
-
-- Support for determining whether a dependency is built only when the tests are built by using the key `testOnly`.
-- Support for determining whether a dependency is built only when the benchmarks are built by using the key `benchmarkOnly`.
-- Support for providing both dependencies and project values in file `product.json`.
-
-### Deprecated
-
-- Usage of the key `testonly` for determining whether a dependency is built only when the tests are built.
-- Usage of the key `benchmarkonly` for determining whether a dependency is built only when the benchmarks are built.
-- Usage of the file `util/project.json` for providing information on the built project and its dependencies.
-
-## [1.3.2] - 2020-12-18
-
-### Fixed
-
-- Missing argument when copying the SDL libraries.
-
-## [1.3.1] - 2020-12-18
-
-### Fixed
-
-- Wrong call to dictionary's `items` function when creating the set of dependency data.
-
-## [1.3.0] - 2020-12-18
-
-### Added
-
-- Support for providing both dependencies and project values in file `util/project.json`.
-- Support for using value `shared` to indicate that either Ode or Anthem should use the shared version number from the project value file.
-- Support for field `shared_version` to hold the value of the shared version number in the project value file.
-
-### Deprecated
-
-- Usage of value `default` in `values.json` and `project.json` as the way to tell the script to use the shared version number for Ode or Anthem.
-- Field `version` in `values.json` and `project.json` for holding the value of the shared version number.
-- Command line options `--ode-version` and `--anthem-version`.
-- File `values.json` for providing information on the projects being built.
-- File `dependencies.json` for providing information on the dependencies of the projects being built.
-=======
 ## [Unreleased]
 
 ### Added
@@ -274,7 +91,188 @@
 - Command line arguments `--assertions` and `--no-assertions`.
 - Command line argument `--developer-build`.
 - Command line argument `--test-logging`.
->>>>>>> 64787b52
+
+## [1.9.0] - 2021-05-02
+
+### Deprecated
+
+- Command line argument `--coverage`.
+- Python versions older than 3.6.
+
+## [1.8.0] - 2021-04-12
+
+### Deprecated
+
+- Command line argument `--print-debug` as it will be replaced by `--verbose`.
+- Command line argument `--in-tree-build` as it will be removed in the next major version.
+- Command line arguments `--github-auth-file`, `--github-user-agent`, and `--github-api-token` as they’ll become obsolete in the next major version.
+- Command line arguments `--compiler-toolchain`, `--clang`, `--gcc`, `--msvc`, `--compiler-version`, `--host-cc`, `--host-cxx`, `--host-compiler`, `--host-msbuild`, `--clang-tidy-binary`, `--clang-apply-replacements-binary`, and `--enable-xvfb` as they’ll become obsolete in the next major version.
+- Command line argument `--opengl-version` as it will be replaced by a value in `product.json`.
+- Command line arguments `--ode-static-lib`, `--ode-shared-lib`, `--anthem-static-lib`, `--anthem-shared-lib`, and `--skip-build` as they’ll become obsolete in the next major version.
+- Command line argument `--export-linter-fixes` as it will be removed in the next major version.
+- Command line argument `--use-artefact-directory` as it will be removed in the next major version.
+- Command line arguments `--ode-binaries-name`, `--anthem-binaries-name`, `--anthem-artefacts-name`, and `--anthem-artifacts-name` as they’ll become obsolete in the next major version.
+- Command line arguments `--assertions` and `--no-assertions` as they will be removed in the next major version.
+- Command line argument `--developer-build` as it will be removed in the next major version.
+- Command line argument `--test-logging` as it will be removed in the next major version.
+
+## [1.7.6] - 2021-02-28
+
+### Fixed
+
+- Changelog links for `v1.7.5`.
+
+## [1.7.5] - 2021-02-28
+
+### Changed
+
+- Google Test to use the out-of-tree sources on Windows.
+
+## [1.7.4] - 2021-02-28
+
+### Fixed
+
+- Typo in the Google Test module return value.
+
+## [1.7.3] - 2021-02-28
+
+### Removed
+
+- Google Test sources being added as a subdirectory.
+
+## [1.7.2] - 2021-02-27
+
+### Fixed
+
+- Reading the SDL version when copying the library files after the build.
+
+## [1.7.1] - 2021-02-27
+
+### Added
+
+- List of the requirements to the manifest file.
+
+## [1.7.0] - 2021-02-27
+
+### Fixed
+
+- Command for uploading releases to the Python Package Index.
+
+## [1.6.0] - 2021-02-27
+
+### Fixed
+
+- Command for uploading releases to the Python Package Index.
+
+## [1.5.0] - 2021-02-26
+
+### Added
+
+- Version data to the `__version__.py` module.
+- Support for installing the project from the Python Package Index.
+
+### Changed
+
+- Warning about the end of the Python 2.7 to tell the exact version of Couplet Composer.
+- Arguments parser to parse only known arguments so that `pipenv` arguments don’t cause errors.
+
+### Deprecated
+
+- `ODE_BUILD_TEST` as it will be replaced by `COMPOSER_BUILD_TEST` in the next major version.
+- `ODE_TEST_BENCHMARKING` as it will be replaced by `COMPOSER_BUILD_BENCHMARK` in the next major version.
+- `ODE_BUILD_DOCS` as it will be replaced by `COMPOSER_BUILD_DOCS` in the next major version.
+- `ODE_CODE_COVERAGE` as it will be replaced by `COMPOSER_CODE_COVERAGE` in the next major version.
+- `ODE_DEVELOPER` as it will be replaced by `COMPOSER_DEVELOPER` in the next major version.
+- `ODE_CXX_VERSION` as it will be replaced by `COMPOSER_CPP_STD` in the next major version.
+- `ODE_DEPENDENCY_PREFIX` as it will be replaced by `COMPOSER_LOCAL_PREFIX` in the next major version.
+- `ODE_OPENGL_VERSION_MAJOR` as it will be replaced by `COMPOSER_OPENGL_VERSION_MAJOR` in the next major version.
+- `ODE_OPENGL_VERSION_MINOR` as it will be replaced by `COMPOSER_OPENGL_VERSION_MINOR` in the next major version.
+- `ODE_VERSION` as it will be replaced by `COMPOSER_ODE_VERSION` in the next major version.
+- `ANTHEM_VERSION` as it will be replaced by `COMPOSER_ANTHEM_VERSION` in the next major version.
+- `ODE_NAME` as it will be replaced by `COMPOSER_ODE_NAME` in the next major version.
+- `ANTHEM_NAME` as it will be replaced by `COMPOSER_ANTHEM_NAME` in the next major version.
+- `ODE_DEVELOPER` as it will be removed in the next major version.
+- `ODE_BUILD_STATIC` as it will be removed in the next major version.
+- `ODE_BUILD_SHARED` as it will be removed in the next major version.
+- `ANTHEM_BUILD_STATIC` as it will be removed in the next major version.
+- `ANTHEM_BUILD_SHARED` as it will be removed in the next major version.
+- `ODE_TEST_USE_NULL_SINK` as it will be removed in the next major version.
+- `ODE_DISABLE_GL_CALLS` as it will be removed in the next major version.
+- `ODE_SCRIPTS_BASE_DIRECTORY` as it will be removed in the next major version.
+
+### Removed
+
+- Text file where the script version was read from as it’s replaced by Python-only version resolving.
+
+## [1.4.4] - 2021-01-29
+
+### Fixed
+
+- Link of the unreleased changes in the changelog.
+
+## [1.4.3] - 2021-01-27
+
+### Added
+
+- Changelog entries for the older releases.
+
+### Fixed
+
+- Link of `v1.4.2` in the changelog.
+
+## [1.4.2] - 2021-01-17
+
+### Fixed
+
+- Logical operator that caused error when checking the dependencies from `product.json`.
+
+## [1.4.1] - 2021-01-17
+
+### Fixed
+
+- Wrong entries in `product.json` being read as dependencies.
+
+## [1.4.0] - 2021-01-16
+
+### Added
+
+- Support for determining whether a dependency is built only when the tests are built by using the key `testOnly`.
+- Support for determining whether a dependency is built only when the benchmarks are built by using the key `benchmarkOnly`.
+- Support for providing both dependencies and project values in file `product.json`.
+
+### Deprecated
+
+- Usage of the key `testonly` for determining whether a dependency is built only when the tests are built.
+- Usage of the key `benchmarkonly` for determining whether a dependency is built only when the benchmarks are built.
+- Usage of the file `util/project.json` for providing information on the built project and its dependencies.
+
+## [1.3.2] - 2020-12-18
+
+### Fixed
+
+- Missing argument when copying the SDL libraries.
+
+## [1.3.1] - 2020-12-18
+
+### Fixed
+
+- Wrong call to dictionary's `items` function when creating the set of dependency data.
+
+## [1.3.0] - 2020-12-18
+
+### Added
+
+- Support for providing both dependencies and project values in file `util/project.json`.
+- Support for using value `shared` to indicate that either Ode or Anthem should use the shared version number from the project value file.
+- Support for field `shared_version` to hold the value of the shared version number in the project value file.
+
+### Deprecated
+
+- Usage of value `default` in `values.json` and `project.json` as the way to tell the script to use the shared version number for Ode or Anthem.
+- Field `version` in `values.json` and `project.json` for holding the value of the shared version number.
+- Command line options `--ode-version` and `--anthem-version`.
+- File `values.json` for providing information on the projects being built.
+- File `dependencies.json` for providing information on the dependencies of the projects being built.
 
 ## [1.2.1] - 2020-09-12
 
