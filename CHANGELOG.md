# Changelog

All notable changes to this project will be documented in this file.

The format is based on [Keep a Changelog](https://keepachangelog.com), and this project adheres to [Semantic Versioning](https://semver.org).

<<<<<<< HEAD
## [Unreleased]

### Changed

- Warning about the end of the Python 2.7 to tell the exact version of Couplet Composer.
- Arguments parser to parse only known arguments so that `pipenv` arguments don’t cause errors.

### Deprecated

- `ODE_BUILD_TEST` as it will be replaced by `COMPOSER_BUILD_TEST` in the next major version.
- `ODE_TEST_BENCHMARKING` as it will be replaced by `COMPOSER_BUILD_BENCHMARK` in the next major version.
- `ODE_BUILD_DOCS` as it will be replaced by `COMPOSER_BUILD_DOCS` in the next major version.
- `ODE_CODE_COVERAGE` as it will be replaced by `COMPOSER_CODE_COVERAGE` in the next major version.
- `ODE_DEVELOPER` as it will be replaced by `COMPOSER_DEVELOPER` in the next major version.
- `ODE_CXX_VERSION` as it will be replaced by `COMPOSER_CPP_STD` in the next major version.
- `ODE_DEPENDENCY_PREFIX` as it will be replaced by `COMPOSER_LOCAL_PREFIX` in the next major version.
- `ODE_OPENGL_VERSION_MAJOR` as it will be replaced by `COMPOSER_OPENGL_VERSION_MAJOR` in the next major version.
- `ODE_OPENGL_VERSION_MINOR` as it will be replaced by `COMPOSER_OPENGL_VERSION_MINOR` in the next major version.
- `ODE_VERSION` as it will be replaced by `COMPOSER_ODE_VERSION` in the next major version.
- `ANTHEM_VERSION` as it will be replaced by `COMPOSER_ANTHEM_VERSION` in the next major version.
- `ODE_NAME` as it will be replaced by `COMPOSER_ODE_NAME` in the next major version.
- `ANTHEM_NAME` as it will be replaced by `COMPOSER_ANTHEM_NAME` in the next major version.
- `ODE_DEVELOPER` as it will be removed in the next major version.
- `ODE_BUILD_STATIC` as it will be removed in the next major version.
- `ODE_BUILD_SHARED` as it will be removed in the next major version.
- `ANTHEM_BUILD_STATIC` as it will be removed in the next major version.
- `ANTHEM_BUILD_SHARED` as it will be removed in the next major version.
- `ODE_TEST_USE_NULL_SINK` as it will be removed in the next major version.
- `ODE_DISABLE_GL_CALLS` as it will be removed in the next major version.
- `ODE_SCRIPTS_BASE_DIRECTORY` as it will be removed in the next major version.
=======
## [1.4.4] - 2021-01-29

### Fixed

- Link of the unreleased changes in the changelog.
>>>>>>> 7aa156b8

## [1.4.3] - 2021-01-27

### Added

- Changelog entries for the older releases.

### Fixed

- Link of `v1.4.2` in the changelog.

## [1.4.2] - 2021-01-17

### Fixed

- Logical operator that caused error when checking the dependencies from `product.json`.

## [1.4.1] - 2021-01-17

### Fixed

- Wrong entries in `product.json` being read as dependencies.

## [1.4.0] - 2021-01-16

### Added

- Support for determining whether a dependency is built only when the tests are built by using the key `testOnly`.
- Support for determining whether a dependency is built only when the benchmarks are built by using the key `benchmarkOnly`.
- Support for providing both dependencies and project values in file `product.json`.

### Deprecated

- Usage of the key `testonly` for determining whether a dependency is built only when the tests are built.
- Usage of the key `benchmarkonly` for determining whether a dependency is built only when the benchmarks are built.
- Usage of the file `util/project.json` for providing information on the built project and its dependencies.

## [1.3.2] - 2020-12-18

### Fixed

- Missing argument when copying the SDL libraries.

## [1.3.1] - 2020-12-18

### Fixed

- Wrong call to dictionary's `items` function when creating the set of dependency data.

## [1.3.0] - 2020-12-18

### Added

- Support for providing both dependencies and project values in file `util/project.json`.
- Support for using value `shared` to indicate that either Ode or Anthem should use the shared version number from the project value file.
- Support for field `shared_version` to hold the value of the shared version number in the project value file.

### Deprecated

- Usage of value `default` in `values.json` and `project.json` as the way to tell the script to use the shared version number for Ode or Anthem.
- Field `version` in `values.json` and `project.json` for holding the value of the shared version number.
- Command line options `--ode-version` and `--anthem-version`.
- File `values.json` for providing information on the projects being built.
- File `dependencies.json` for providing information on the dependencies of the projects being built.

## [1.2.1] - 2020-09-12

### Fixed

- Import of missing function `get_project_version`.

## [1.2.0] - 2020-09-12

### Added

- Support for using one version number for both Obliging Ode and Unsung Anthem.

### Changed

- Version number from Python module to a text file.

### Deprecated

- Replacement of environment variables in the project versions.

## [1.1.5] - 2020-07-29

### Fixed

- Crash when environment variables contained entries with leading underscores.

## [1.1.4] - 2020-07-29

### Changed

- Replacement of the environment variables in the version strings to use named tuples to allow selecting the variable name with dot.

## [1.1.3] - 2020-07-29

### Added

- Logging to find out the name of the variable the script is trying to replace in the version string.

## [1.1.2] - 2020-07-29

### Fixed

- Missing links in the changelog.

## [1.1.1] - 2020-07-29

### Fixed

- Name of the environment variable missing from the default replacement dictionary for the versions of the projects.

## [1.1.0] - 2020-07-29

### Added

- Ability to use environment variables in the version of the project.

## [1.0.0] - 2020-07-27

### Added

- Helper module for the dependencies’ `should_install` functions.
- Note about ending supporting Python 2.7 at some point in the future.

### Changed

- Structure of the function used to perform actions common to different runs of the scripts.
- Structure of the composing mode module to be split up into more functions.
- Two functions for copying Windows libraries in SDL dependency module into one.

### Fixed

- Formatting of some entries in the changelog.

## [0.15.0] - 2020-05-13

### Added

- Support for generating code coverage data from the tests.
- Support for using X virtual frame buffer with the code coverage target.
- Installation of the Doxygen documentation to a directory for easier reading.

### Changed

- In-tree build to have all of the directories in tree.

### Fixed

- Lua trying to build for macOS on Linux when using Unix Makefiles build generator.

### Removed

- Command line options for setting the names of the loggers and windows of Obliging Ode and Unsung Anthem.
- Support for specifying the source root by using `$ODE_SOURCE_ROOT`.

## [0.14.7] - 2020-05-09

### Added

- Support for the CMake option for indicating that the compilation of the binaries will be skipped.

## [0.14.6] - 2020-05-09

### Fixed

- Missing links in the changelog.

## [0.14.5] - 2020-05-09

### Fixed

- Script attempting to install binaries when the build is skipped.

## [0.14.4] - 2020-05-09

### Changed

- Printing of the Linux distribution at the beginning to be simpler.

## [0.14.3] - 2020-05-09

### Fixed

- Missing links in the changelog.

## [0.14.2] - 2020-05-09

### Fixed

- Host target option missing for printing the current system when running the script in preset mode.

## [0.14.1] - 2020-05-09

### Added

- Printing of the current platform at the beginning of the run.

### Fixed

- Check of the Linux distribution at the beginning of the LLVM installation.

## [0.14.0] - 2020-05-09

### Added

- Copying of launching scripts from the project directory to the destination directory.

## [0.13.4] - 2020-05-09

### Fixed

- Version [0.13.3] in the changelog.

## [0.13.3] - 2020-05-09

### Added

- Command line option to skip build.

### Changed

- Linter options’ location to the common options with other similar build options.

### Removed

- Option to only run the linter.

## [0.13.2] - 2020-05-09

### Changed

- Version of LLVM to 10.0.0.
- Downloads the LLVM to only support GitHub releases.
- Installation of clang-tidy to only happen when linter is actually needed.

## [0.13.1] - 2020-05-09

### Fixed

- Incorrect names and URLs of the LLVM assets.

## [0.13.0] - 2020-05-09

### Added

- Option to copy the build binaries to a directory instead of archiving them as it is useful on CI for example.
- Dependency on `distro` for resolving the Linux distribution for LLVM installation.
- Support installing the LLVM tools on macOS and Ubuntu if they are not found on the system.

### Changed

- Required parameters of the tool installation functions to one object instead of passing many different parameters.
- Required parameters of the dependency installation functions to one object instead of passing many different parameters.
- Version of Ninja to 1.10.0.
- All platform names to lower case.
- Build variant in the directory names to lower case.
- CMake generator in the directory names to lower case.

## [0.12.0] - 2020-04-25

### Added

- cxxotps as supported dependency.

### Removed

- Clara as supported dependency.

## [0.11.0] - 2020-04-19

### Added

- This changelog file for documenting changes to the project.
- Shell utility for changing file permissions.
- Support for linting Obliging Ode and Unsung Anthem with `clang-tidy`.
- Dependency on `PyYAML` for `clang-tidy` to be able to export diagnostics.
- Code of conduct and contributing guidelines.
- Templates for creating issues and pull requests and list of code owners for GitHub.

## [0.10.3] - 2020-04-13

### Changed

- File headers to match the new style.

## [0.10.2] - 2020-03-20

### Fixed

- Missing parameters from tool parameters.

## [0.10.1] - 2020-03-20

### Fixed

- Supposed tool data functions being values.

## [0.10.0] - 2020-03-20

### Added

- Support for building the documentation of the project if Doxygen is present.
- Command line option `--docs` for enabling the building of the documentation.

## [0.9.0] - 2020-03-18

### Changed

- To a simpler build directory structure.

## [0.8.0] - 2020-03-18

### Added

- Support for locally creating an installation of the project for running it.
- Support for creating archives of the project.
- Command line option `--anthem-artifacts-name` for specifying the name of the build artefact archives.
- Shell utilities for creating archives.

## [0.7.6] - 2020-03-15

### Fixed

- Incorrect set of choices for `--build-variant`.

## [0.7.5] - 2020-03-15

### Fixed

- Typo in the descriptions of `--github-user-agent` and `--github-api-token`.

## [0.7.4] - 2020-03-15

### Fixed

- Wrong variables used to check for GitHub API values.

## [0.7.3] - 2020-03-15

### Changed

- Value used for getting the GitHub API authorization file to a shorter variable.

## [0.7.2] - 2020-03-15

### Added

- Support for providing the command line option `--github-auth-file` in the preset mode.

## [0.7.1] - 2020-03-15

### Added

- Debug logging telling which version of the GitHub API is used.

## [0.7.0] - 2020-03-15

### Added

- Command line option `--github-auth-file` for specifying a file that contains GitHub access key.
- Support for building Google Benchamrks on Windows.
- Support for downloading the dependencies using the GitHub REST API when an access key isn’t provided.

## [0.6.0] - 2020-02-29

### Added

- Command line option `--test-logging` for enabling logging in the tests.
- Support for building runable Windows executables.
- Support for adding the Google Test sources to the main build for Windows.

## [0.5.4] - 2020-02-16

### Removed

- Unnecessary empty line.

## [0.5.3] - 2020-02-16

### Added

- Command line option `--host-msbuild` for manually defining the path to the MSBuild executable.

## [0.5.2] - 2020-02-16

### Fixed

- Capitalization of the searched MSBuild tool.

## [0.5.1] - 2020-02-16

### Added

- Support for creating tool data for MSVC.

## [0.5.0] - 2020-02-15

### Added

- Command line option for creating the project build in tree.
- Command line option `--msvc` for manually giving the path to the MSVC executable.
- Command line option `--host-compiler` for manually setting the path to a tool executable that should replace both `--host-cc` and `--host-cxx`.
- Command line option `--visual-studio-16` for using Visual Studio 16 as the CMake generator on Windows.

### Changed

- Warning about Python 2 to past tense.
- MSVC to be the default buildchain on Windows.
- Visual Studio 16 to be the default CMake generator on Windows.
- SDL build to use SDL’s own script and `make` to build it.
- Toolchain to be more easily extensible.

## [0.4.5] - 2019-12-26

### Added

- Utility for creating symbolic links.

### Fixed

- SDL symbolic links by creating them manually.

## [0.4.4] - 2019-12-26

### Fixed

- Erroneous index when copying SDL files on Linux.

## [0.4.3] - 2019-12-26

### Fixed

- SDL library files copied on Linux by copying all of the dynamic library files.

## [0.4.2] - 2019-12-26

### Fixed

- SDL library files copied on Linux by storing the SDL version and using it in the filename.

## [0.4.1] - 2019-12-26

### Fixed

- Name of the SDL dynamic library file on Linux.

## [0.4.0] - 2019-12-26

### Added

- Support for installing the project as a Python package.
- Commands `preset`, `configure`, and `compose` for selecting different steps of the build to run.
- Warning when using Python 2.
- Support for building Lua using a custom CMake script.
- stb_image as a dependency.
- Support for defining options only for configuring or composing mode in preset file.
- Unit tests.

### Changed

- Licence to MIT License.
- Project name to ‘Couplet Composer’.
- Project into three modes: preset, configure, and compose. Configuring mode sets up the build environment and builds and installs dependencies and composing mode builds the project. Preset mode can be used to run either configuring or composing mode with an options preset.
- Tools and dependencies into a new module format.

## [0.3.0] - 2018-04-08

### Added

- Command line options `--develop-script`, `--no-script-update`, and `--update-script` so they don’t cause errors as they are used by the helper script for running the build script.
- Command line option `--rpath` for setting the rpath.
- Command line option `--link-libc++` for manually forcing the linking of `libc++`.
- Command line option `--verbose-cmake` for enabling verbose CMake output.
- Command line option `--build-separate-benchmark-library` to force Google Benchmark be built separately from the rest of the project.
- Command line option `--log-tests` for enabling logger output from the tests of the project.
- Add a trace-level logging function that is always printed.
- Reflection for reading project values from a Python configuration of the project being built.
- Explicit support for copying symbolic links with the shell utility.
- Shell utility for listing all of the files in a directory.
- Support for building Google Test and Google Benchmark by copying the files to be added into the build by the CMake script of the project that is being built.
- Support for copying LLVM and SDL files to the correct directory according to the set rpath.
- Support for using environment variables in the projects’ version values.

### Changed

- SDL and LLVM library files to be copied one by one to avoid errors.

## [0.2.5] - 2018-03-25

### Fixed

- C++ standard library when using locally installed LLVM by manually linking `libc++`.

## [0.2.4] - 2018-03-25

### Changed

- CMake to be installed directory by directory to fix a copying error.

## [0.2.3] - 2018-03-25

### Added

- Support for downloading LLVM and using it instead of the LLVM on the system.
- Command line option `--build-llvm` for building LLVM.

## [0.2.2] - 2018-03-25

### Fixed

- Incorrect global script directory.

## [0.2.1] - 2018-03-25

### Fixed

- Incorrect script directory.

## [0.2.0] - 2018-03-25

### Removed

- Catch as the dependency for [Obliging Ode and Unsung Anthem](https://github.com/anttikivi/unsung-anthem).

## [0.1.0] - 2018-03-25

### Added

- Initial utility script for building [Obliging Ode and Unsung Anthem](https://github.com/anttikivi/unsung-anthem).

[unreleased]: https://github.com/anttikivi/couplet-composer/compare/v1.4.4...HEAD
[1.4.4]: https://github.com/anttikivi/couplet-composer/compare/v1.4.3...v1.4.4
[1.4.3]: https://github.com/anttikivi/couplet-composer/compare/v1.4.2...v1.4.3
[1.4.2]: https://github.com/anttikivi/couplet-composer/compare/v1.4.1...v1.4.2
[1.4.1]: https://github.com/anttikivi/couplet-composer/compare/v1.4.0...v1.4.1
[1.4.0]: https://github.com/anttikivi/couplet-composer/compare/v1.3.2...v1.4.0
[1.3.2]: https://github.com/anttikivi/couplet-composer/compare/v1.3.1...v1.3.2
[1.3.1]: https://github.com/anttikivi/couplet-composer/compare/v1.3.0...v1.3.1
[1.3.0]: https://github.com/anttikivi/couplet-composer/compare/v1.2.1...v1.3.0
[1.2.1]: https://github.com/anttikivi/couplet-composer/compare/v1.2.0...v1.2.1
[1.2.0]: https://github.com/anttikivi/couplet-composer/compare/v1.1.5...v1.2.0
[1.1.5]: https://github.com/anttikivi/couplet-composer/compare/v1.1.4...v1.1.5
[1.1.4]: https://github.com/anttikivi/couplet-composer/compare/v1.1.3...v1.1.4
[1.1.3]: https://github.com/anttikivi/couplet-composer/compare/v1.1.2...v1.1.3
[1.1.2]: https://github.com/anttikivi/couplet-composer/compare/v1.1.1...v1.1.2
[1.1.1]: https://github.com/anttikivi/couplet-composer/compare/v1.1.0...v1.1.1
[1.1.0]: https://github.com/anttikivi/couplet-composer/compare/v1.0.0...v1.1.0
[1.0.0]: https://github.com/anttikivi/couplet-composer/compare/v0.15.0...v1.0.0
[0.15.0]: https://github.com/anttikivi/couplet-composer/compare/v0.14.7...v0.15.0
[0.14.7]: https://github.com/anttikivi/couplet-composer/compare/v0.14.6...v0.14.7
[0.14.6]: https://github.com/anttikivi/couplet-composer/compare/v0.14.5...v0.14.6
[0.14.5]: https://github.com/anttikivi/couplet-composer/compare/v0.14.4...v0.14.5
[0.14.4]: https://github.com/anttikivi/couplet-composer/compare/v0.14.3...v0.14.4
[0.14.3]: https://github.com/anttikivi/couplet-composer/compare/v0.14.2...v0.14.3
[0.14.2]: https://github.com/anttikivi/couplet-composer/compare/v0.14.1...v0.14.2
[0.14.1]: https://github.com/anttikivi/couplet-composer/compare/v0.14.0...v0.14.1
[0.14.0]: https://github.com/anttikivi/couplet-composer/compare/v0.13.4...v0.14.0
[0.13.4]: https://github.com/anttikivi/couplet-composer/compare/v0.13.3...v0.13.4
[0.13.3]: https://github.com/anttikivi/couplet-composer/compare/v0.13.2...v0.13.3
[0.13.2]: https://github.com/anttikivi/couplet-composer/compare/v0.13.1...v0.13.2
[0.13.1]: https://github.com/anttikivi/couplet-composer/compare/v0.13.0...v0.13.1
[0.13.0]: https://github.com/anttikivi/couplet-composer/compare/v0.12.0...v0.13.0
[0.12.0]: https://github.com/anttikivi/couplet-composer/compare/v0.11.0...v0.12.0
[0.11.0]: https://github.com/anttikivi/couplet-composer/compare/v0.10.3...v0.11.0
[0.10.3]: https://github.com/anttikivi/couplet-composer/compare/v0.10.2...v0.10.3
[0.10.2]: https://github.com/anttikivi/couplet-composer/compare/v0.10.1...v0.10.2
[0.10.1]: https://github.com/anttikivi/couplet-composer/compare/v0.10.0...v0.10.1
[0.10.0]: https://github.com/anttikivi/couplet-composer/compare/v0.9.0...v0.10.0
[0.9.0]: https://github.com/anttikivi/couplet-composer/compare/v0.8.0...v0.9.0
[0.8.0]: https://github.com/anttikivi/couplet-composer/compare/v0.7.6...v0.8.0
[0.7.6]: https://github.com/anttikivi/couplet-composer/compare/v0.7.5...v0.7.6
[0.7.5]: https://github.com/anttikivi/couplet-composer/compare/v0.7.4...v0.7.5
[0.7.4]: https://github.com/anttikivi/couplet-composer/compare/v0.7.3...v0.7.4
[0.7.3]: https://github.com/anttikivi/couplet-composer/compare/v0.7.2...v0.7.3
[0.7.2]: https://github.com/anttikivi/couplet-composer/compare/v0.7.1...v0.7.2
[0.7.1]: https://github.com/anttikivi/couplet-composer/compare/v0.7.0...v0.7.1
[0.7.0]: https://github.com/anttikivi/couplet-composer/compare/v0.6.0...v0.7.0
[0.6.0]: https://github.com/anttikivi/couplet-composer/compare/v0.5.4...v0.6.0
[0.5.4]: https://github.com/anttikivi/couplet-composer/compare/v0.5.3...v0.5.4
[0.5.3]: https://github.com/anttikivi/couplet-composer/compare/v0.5.2...v0.5.3
[0.5.2]: https://github.com/anttikivi/couplet-composer/compare/v0.5.1...v0.5.2
[0.5.1]: https://github.com/anttikivi/couplet-composer/compare/v0.5.0...v0.5.1
[0.5.0]: https://github.com/anttikivi/couplet-composer/compare/0.4.5...v0.5.0
[0.4.5]: https://github.com/anttikivi/couplet-composer/compare/0.4.4...0.4.5
[0.4.4]: https://github.com/anttikivi/couplet-composer/compare/0.4.3...0.4.4
[0.4.3]: https://github.com/anttikivi/couplet-composer/compare/0.4.2...0.4.3
[0.4.2]: https://github.com/anttikivi/couplet-composer/compare/0.4.1...0.4.2
[0.4.1]: https://github.com/anttikivi/couplet-composer/compare/0.4.0...0.4.1
[0.4.0]: https://github.com/anttikivi/couplet-composer/compare/0.3.0...0.4.0
[0.3.0]: https://github.com/anttikivi/couplet-composer/compare/0.2.5...0.3.0
[0.2.5]: https://github.com/anttikivi/couplet-composer/compare/0.2.4...0.2.5
[0.2.4]: https://github.com/anttikivi/couplet-composer/compare/0.2.3...0.2.4
[0.2.3]: https://github.com/anttikivi/couplet-composer/compare/0.2.2...0.2.3
[0.2.2]: https://github.com/anttikivi/couplet-composer/compare/0.2.1...0.2.2
[0.2.1]: https://github.com/anttikivi/couplet-composer/compare/0.2.0...0.2.1
[0.2.0]: https://github.com/anttikivi/couplet-composer/compare/0.1.0...0.2.0
[0.1.0]: https://github.com/anttikivi/couplet-composer/releases/tag/0.1.0<|MERGE_RESOLUTION|>--- conflicted
+++ resolved
@@ -4,7 +4,6 @@
 
 The format is based on [Keep a Changelog](https://keepachangelog.com), and this project adheres to [Semantic Versioning](https://semver.org).
 
-<<<<<<< HEAD
 ## [Unreleased]
 
 ### Changed
@@ -35,13 +34,12 @@
 - `ODE_TEST_USE_NULL_SINK` as it will be removed in the next major version.
 - `ODE_DISABLE_GL_CALLS` as it will be removed in the next major version.
 - `ODE_SCRIPTS_BASE_DIRECTORY` as it will be removed in the next major version.
-=======
+
 ## [1.4.4] - 2021-01-29
 
 ### Fixed
 
 - Link of the unreleased changes in the changelog.
->>>>>>> 7aa156b8
 
 ## [1.4.3] - 2021-01-27
 
