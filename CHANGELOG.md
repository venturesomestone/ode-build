# Changelog

All notable changes to this project will be documented in this file.

The format is based on [Keep a Changelog](https://keepachangelog.com), and this project adheres to [Semantic Versioning](https://semver.org).

<<<<<<< HEAD
## [Unreleased]
=======
## [1.1.4] - 2020-07-29

### Changed

- Replacement of the environment variables in the version strings to use named tuples to allow selecting the variable name with dot.
>>>>>>> bfc84404

## [1.1.3] - 2020-07-29

### Added

- Logging to find out the name of the variable the script is trying to replace in the version string.

## [1.1.2] - 2020-07-29

### Fixed

- Missing links in the changelog.

## [1.1.1] - 2020-07-29

### Fixed

- Name of the environment variable missing from the default replacement dictionary for the versions of the projects.

## [1.1.0] - 2020-07-29

### Added

- Ability to use environment variables in the version of the project.

## [1.0.0] - 2020-07-27

### Added

- Note about ending supporting Python 2.7 at some point in the future.

### Fixed

- Formatting of some entries in the changelog.

## [1.0.0-rc.1] - 2020-05-17

### Added

- Helper module for the dependencies’ `should_install` functions.

### Changed

- Structure of the function used to perform actions common to different runs of the scripts.
- Structure of the composing mode module to be split up into more functions.
- Two functions for copying Windows libraries in SDL dependency module into one.

## [0.15.0] - 2020-05-13

### Added

- Support for generating code coverage data from the tests.
- Support for using X virtual frame buffer with the code coverage target.
- Installation of the Doxygen documentation to a directory for easier reading.

### Changed

- In-tree build to have all of the directories in tree.

### Fixed

- Lua trying to build for macOS on Linux when using Unix Makefiles build generator.

### Removed

- Command line options for setting the names of the loggers and windows of Obliging Ode and Unsung Anthem.
- Support for specifying the source root by using `$ODE_SOURCE_ROOT`.

## [0.14.7] - 2020-05-09

### Added

- Support for the CMake option for indicating that the compilation of the binaries will be skipped.

## [0.14.6] - 2020-05-09

### Fixed

- Missing links in the changelog.

## [0.14.5] - 2020-05-09

### Fixed

- Script attempting to install binaries when the build is skipped.

## [0.14.4] - 2020-05-09

### Changed

- Printing of the Linux distribution at the beginning to be simpler.

## [0.14.3] - 2020-05-09

### Fixed

- Missing links in the changelog.

## [0.14.2] - 2020-05-09

### Fixed

- Host target option missing for printing the current system when running the script in preset mode.

## [0.14.1] - 2020-05-09

### Added

- Printing of the current platform at the beginning of the run.

### Fixed

- Check of the Linux distribution at the beginning of the LLVM installation.

## [0.14.0] - 2020-05-09

### Added

- Copying of launching scripts from the project directory to the destination directory.

## [0.13.4] - 2020-05-09

### Fixed

- Version [0.13.3] in the changelog.

## [0.13.3] - 2020-05-09

### Added

- Command line option to skip build.

### Changed

- Linter options’ location to the common options with other similar build options.

### Removed

- Option to only run the linter.

## [0.13.2] - 2020-05-09

### Changed

- Version of LLVM to 10.0.0.
- Downloads the LLVM to only support GitHub releases.
- Installation of clang-tidy to only happen when linter is actually needed.

## [0.13.1] - 2020-05-09

### Fixed

- Incorrect names and URLs of the LLVM assets.

## [0.13.0] - 2020-05-09

### Added

- Option to copy the build binaries to a directory instead of archiving them as it is useful on CI for example.
- Dependency on `distro` for resolving the Linux distribution for LLVM installation.
- Support installing the LLVM tools on macOS and Ubuntu if they are not found on the system.

### Changed

- Required parameters of the tool installation functions to one object instead of passing many different parameters.
- Required parameters of the dependency installation functions to one object instead of passing many different parameters.
- Version of Ninja to 1.10.0.
- All platform names to lower case.
- Build variant in the directory names to lower case.
- CMake generator in the directory names to lower case.

## [0.12.0] - 2020-04-25

### Added

- cxxotps as supported dependency.

### Removed

- Clara as supported dependency.

## [0.11.0] - 2020-04-19

### Added

- This changelog file for documenting changes to the project.
- Shell utility for changing file permissions.
- Support for linting Obliging Ode and Unsung Anthem with `clang-tidy`.
- Dependency on `PyYAML` for `clang-tidy` to be able to export diagnostics.
- Code of conduct and contributing guidelines.
- Templates for creating issues and pull requests and list of code owners for GitHub.

## [0.10.3] - 2020-04-13

- No changelog available.

## [0.10.2] - 2020-03-20

- No changelog available.

## [0.10.1] - 2020-03-20

- No changelog available.

## [0.10.0] - 2020-03-20

- No changelog available.

## [0.9.0] - 2020-03-18

- No changelog available.

## [0.8.0] - 2020-03-18

- No changelog available.

## [0.7.6] - 2020-03-15

- No changelog available.

## [0.7.5] - 2020-03-15

- No changelog available.

## [0.7.4] - 2020-03-15

- No changelog available.

## [0.7.3] - 2020-03-15

- No changelog available.

## [0.7.2] - 2020-03-15

- No changelog available.

## [0.7.1] - 2020-03-15

- No changelog available.

## [0.7.0] - 2020-03-15

- No changelog available.

## [0.6.0] - 2020-02-29

- No changelog available.

## [0.5.4] - 2020-02-16

- No changelog available.

## [0.5.3] - 2020-02-16

- No changelog available.

## [0.5.2] - 2020-02-16

- No changelog available.

## [0.5.1] - 2020-02-16

- No changelog available.

## [0.5.0] - 2020-02-15

- No changelog available.

## [0.4.5] - 2019-12-26

- No changelog available.

## [0.4.4] - 2019-12-26

- No changelog available.

## [0.4.3] - 2019-12-26

- No changelog available.

## [0.4.2] - 2019-12-26

- No changelog available.

## [0.4.1] - 2019-12-26

- No changelog available.

## [0.4.0] - 2019-12-26

- No changelog available.

## [0.4.0-rc.6] - 2019-12-26

- No changelog available.

## [0.4.0-rc.5] - 2019-12-26

- No changelog available.

## [0.4.0-rc.4] - 2019-12-26

- No changelog available.

## [0.4.0-rc.3] - 2019-12-26

- No changelog available.

## [0.4.0-rc.2] - 2019-12-25

- No changelog available.

## [0.4.0-rc.1] - 2019-12-25

- No changelog available.

## [0.3.0] - 2018-04-08

- No changelog available.

## [0.3.0-dev.16] - 2018-03-27

- No changelog available.

## [0.3.0-dev.15] - 2018-03-27

- No changelog available.

## [0.3.0-dev.14] - 2018-03-27

- No changelog available.

## [0.3.0-dev.13] - 2018-03-27

- No changelog available.

## [0.3.0-dev.12] - 2018-03-27

- No changelog available.

## [0.3.0-dev.11] - 2018-03-27

- No changelog available.

## [0.3.0-dev.10] - 2018-03-27

- No changelog available.

## [0.3.0-dev.9] - 2018-03-27

- No changelog available.

## [0.3.0-alpha.3] - 2018-03-27

- No changelog available.

## [0.3.0-alpha.2] - 2018-03-27

- No changelog available.

## [0.3.0-alpha.1] - 2018-03-27

- No changelog available.

## [0.3.0-dev.8] - 2018-03-27

- No changelog available.

## [0.3.0-dev.7] - 2018-03-27

- No changelog available.

## [0.3.0-dev.6] - 2018-03-26

- No changelog available.

## [0.3.0-dev.5] - 2018-03-26

- No changelog available.

## [0.3.0-dev.4] - 2018-03-26

- No changelog available.

## [0.3.0-dev.3] - 2018-03-26

- No changelog available.

## [0.3.0-dev.2] - 2018-03-26

- No changelog available.

## [0.3.0-dev.1] - 2018-03-26

- No changelog available.

## [0.2.5] - 2018-03-25

- No changelog available.

## [0.2.4] - 2018-03-25

- No changelog available.

## [0.2.3] - 2018-03-25

- No changelog available.

## [0.2.2] - 2018-03-25

- No changelog available.

## [0.2.1] - 2018-03-25

- No changelog available.

## [0.2.0] - 2018-03-25

- No changelog available.

## [0.1.0] - 2018-03-25

- No changelog available.

[unreleased]: https://github.com/anttikivi/couplet-composer/compare/v1.1.4...HEAD
[1.1.4]: https://github.com/anttikivi/couplet-composer/compare/v1.1.3...v1.1.4
[1.1.3]: https://github.com/anttikivi/couplet-composer/compare/v1.1.2...v1.1.3
[1.1.2]: https://github.com/anttikivi/couplet-composer/compare/v1.1.1...v1.1.2
[1.1.1]: https://github.com/anttikivi/couplet-composer/compare/v1.1.0...v1.1.1
[1.1.0]: https://github.com/anttikivi/couplet-composer/compare/v1.0.0...v1.1.0
[1.0.0]: https://github.com/anttikivi/couplet-composer/compare/v1.0.0-rc.1...v1.0.0
[1.0.0-rc.1]: https://github.com/anttikivi/couplet-composer/compare/v0.15.0...v1.0.0-rc.1
[0.15.0]: https://github.com/anttikivi/couplet-composer/compare/v0.14.7...v0.15.0
[0.14.7]: https://github.com/anttikivi/couplet-composer/compare/v0.14.6...v0.14.7
[0.14.6]: https://github.com/anttikivi/couplet-composer/compare/v0.14.5...v0.14.6
[0.14.5]: https://github.com/anttikivi/couplet-composer/compare/v0.14.4...v0.14.5
[0.14.4]: https://github.com/anttikivi/couplet-composer/compare/v0.14.3...v0.14.4
[0.14.3]: https://github.com/anttikivi/couplet-composer/compare/v0.14.2...v0.14.3
[0.14.2]: https://github.com/anttikivi/couplet-composer/compare/v0.14.1...v0.14.2
[0.14.1]: https://github.com/anttikivi/couplet-composer/compare/v0.14.0...v0.14.1
[0.14.0]: https://github.com/anttikivi/couplet-composer/compare/v0.13.4...v0.14.0
[0.13.4]: https://github.com/anttikivi/couplet-composer/compare/v0.13.3...v0.13.4
[0.13.3]: https://github.com/anttikivi/couplet-composer/compare/v0.13.2...v0.13.3
[0.13.2]: https://github.com/anttikivi/couplet-composer/compare/v0.13.1...v0.13.2
[0.13.1]: https://github.com/anttikivi/couplet-composer/compare/v0.13.0...v0.13.1
[0.13.0]: https://github.com/anttikivi/couplet-composer/compare/v0.12.0...v0.13.0
[0.12.0]: https://github.com/anttikivi/couplet-composer/compare/v0.11.0...v0.12.0
[0.11.0]: https://github.com/anttikivi/couplet-composer/compare/v0.10.3...v0.11.0
[0.10.3]: https://github.com/anttikivi/couplet-composer/compare/v0.10.2...v0.10.3
[0.10.2]: https://github.com/anttikivi/couplet-composer/compare/v0.10.1...v0.10.2
[0.10.1]: https://github.com/anttikivi/couplet-composer/compare/v0.10.0...v0.10.1
[0.10.0]: https://github.com/anttikivi/couplet-composer/compare/v0.9.0...v0.10.0
[0.9.0]: https://github.com/anttikivi/couplet-composer/compare/v0.8.0...v0.9.0
[0.8.0]: https://github.com/anttikivi/couplet-composer/compare/v0.7.6...v0.8.0
[0.7.6]: https://github.com/anttikivi/couplet-composer/compare/v0.7.5...v0.7.6
[0.7.5]: https://github.com/anttikivi/couplet-composer/compare/v0.7.4...v0.7.5
[0.7.4]: https://github.com/anttikivi/couplet-composer/compare/v0.7.3...v0.7.4
[0.7.3]: https://github.com/anttikivi/couplet-composer/compare/v0.7.2...v0.7.3
[0.7.2]: https://github.com/anttikivi/couplet-composer/compare/v0.7.1...v0.7.2
[0.7.1]: https://github.com/anttikivi/couplet-composer/compare/v0.7.0...v0.7.1
[0.7.0]: https://github.com/anttikivi/couplet-composer/compare/v0.6.0...v0.7.0
[0.6.0]: https://github.com/anttikivi/couplet-composer/compare/v0.5.4...v0.6.0
[0.5.4]: https://github.com/anttikivi/couplet-composer/compare/v0.5.3...v0.5.4
[0.5.3]: https://github.com/anttikivi/couplet-composer/compare/v0.5.2...v0.5.3
[0.5.2]: https://github.com/anttikivi/couplet-composer/compare/v0.5.1...v0.5.2
[0.5.1]: https://github.com/anttikivi/couplet-composer/compare/v0.5.0...v0.5.1
[0.5.0]: https://github.com/anttikivi/couplet-composer/compare/0.4.5...0.5.0
[0.4.5]: https://github.com/anttikivi/couplet-composer/compare/0.4.4...0.4.5
[0.4.4]: https://github.com/anttikivi/couplet-composer/compare/0.4.3...0.4.4
[0.4.3]: https://github.com/anttikivi/couplet-composer/compare/0.4.2...0.4.3
[0.4.2]: https://github.com/anttikivi/couplet-composer/compare/0.4.1...0.4.2
[0.4.1]: https://github.com/anttikivi/couplet-composer/compare/0.4.0...0.4.1
[0.4.0]: https://github.com/anttikivi/couplet-composer/compare/0.4.0-rc.6...0.4.0
[0.4.0-rc.6]: https://github.com/anttikivi/couplet-composer/compare/0.4.0-rc.5...0.4.0-rc.6
[0.4.0-rc.5]: https://github.com/anttikivi/couplet-composer/compare/0.4.0-rc.4...0.4.0-rc.5
[0.4.0-rc.4]: https://github.com/anttikivi/couplet-composer/compare/0.4.0-rc.3...0.4.0-rc.4
[0.4.0-rc.3]: https://github.com/anttikivi/couplet-composer/compare/0.4.0-rc.2...0.4.0-rc.3
[0.4.0-rc.2]: https://github.com/anttikivi/couplet-composer/compare/0.4.0-rc.1...0.4.0-rc.2
[0.4.0-rc.1]: https://github.com/anttikivi/couplet-composer/compare/0.3.0...0.4.0-rc.1
[0.3.0]: https://github.com/anttikivi/couplet-composer/compare/0.3.0-dev.16...0.3.0
[0.3.0-dev.16]: https://github.com/anttikivi/couplet-composer/compare/0.3.0-dev.15...0.3.0-dev.16
[0.3.0-dev.15]: https://github.com/anttikivi/couplet-composer/compare/0.3.0-dev.14...0.3.0-dev.15
[0.3.0-dev.14]: https://github.com/anttikivi/couplet-composer/compare/0.3.0-dev.13...0.3.0-dev.14
[0.3.0-dev.13]: https://github.com/anttikivi/couplet-composer/compare/0.3.0-dev.12...0.3.0-dev.13
[0.3.0-dev.12]: https://github.com/anttikivi/couplet-composer/compare/0.3.0-dev.11...0.3.0-dev.12
[0.3.0-dev.11]: https://github.com/anttikivi/couplet-composer/compare/0.3.0-dev.10...0.3.0-dev.11
[0.3.0-dev.10]: https://github.com/anttikivi/couplet-composer/compare/0.3.0-dev.9...0.3.0-dev.10
[0.3.0-dev.9]: https://github.com/anttikivi/couplet-composer/compare/0.3.0-alpha.3...0.3.0-dev.9
[0.3.0-alpha.3]: https://github.com/anttikivi/couplet-composer/compare/0.3.0-alpha.2...0.3.0-alpha.3
[0.3.0-alpha.2]: https://github.com/anttikivi/couplet-composer/compare/0.3.0-alpha.1...0.3.0-alpha.2
[0.3.0-alpha.1]: https://github.com/anttikivi/couplet-composer/compare/0.3.0-dev.8...0.3.0-alpha.1
[0.3.0-dev.8]: https://github.com/anttikivi/couplet-composer/compare/0.3.0-dev.7...0.3.0-dev.8
[0.3.0-dev.7]: https://github.com/anttikivi/couplet-composer/compare/0.3.0-dev.6...0.3.0-dev.7
[0.3.0-dev.6]: https://github.com/anttikivi/couplet-composer/compare/0.3.0-dev.5...0.3.0-dev.6
[0.3.0-dev.5]: https://github.com/anttikivi/couplet-composer/compare/0.3.0-dev.4...0.3.0-dev.5
[0.3.0-dev.4]: https://github.com/anttikivi/couplet-composer/compare/0.3.0-dev.3...0.3.0-dev.4
[0.3.0-dev.3]: https://github.com/anttikivi/couplet-composer/compare/0.3.0-dev.2...0.3.0-dev.3
[0.3.0-dev.2]: https://github.com/anttikivi/couplet-composer/compare/0.3.0-dev.1...0.3.0-dev.2
[0.3.0-dev.1]: https://github.com/anttikivi/couplet-composer/compare/0.2.5...0.3.0-dev.1
[0.2.5]: https://github.com/anttikivi/couplet-composer/compare/0.2.4...0.2.5
[0.2.4]: https://github.com/anttikivi/couplet-composer/compare/0.2.3...0.2.4
[0.2.3]: https://github.com/anttikivi/couplet-composer/compare/0.2.2...0.2.3
[0.2.2]: https://github.com/anttikivi/couplet-composer/compare/0.2.1...0.2.2
[0.2.1]: https://github.com/anttikivi/couplet-composer/compare/0.2.0...0.2.1
[0.2.0]: https://github.com/anttikivi/couplet-composer/compare/0.1.0...0.2.0
[0.1.0]: https://github.com/anttikivi/couplet-composer/releases/tag/0.1.0<|MERGE_RESOLUTION|>--- conflicted
+++ resolved
@@ -4,15 +4,13 @@
 
 The format is based on [Keep a Changelog](https://keepachangelog.com), and this project adheres to [Semantic Versioning](https://semver.org).
 
-<<<<<<< HEAD
 ## [Unreleased]
-=======
+
 ## [1.1.4] - 2020-07-29
 
 ### Changed
 
 - Replacement of the environment variables in the version strings to use named tuples to allow selecting the variable name with dot.
->>>>>>> bfc84404
 
 ## [1.1.3] - 2020-07-29
 
